--- conflicted
+++ resolved
@@ -1,17 +1,12 @@
 {
   "name": "gatsby-image",
   "description": "Lazy-loading React image component with optional support for the blur-up effect.",
-<<<<<<< HEAD
-  "version": "1.0.38-0",
-=======
   "version": "1.0.41",
->>>>>>> 0649a0e8
   "author": "Kyle Mathews <mathews.kyle@gmail.com>",
   "bugs": {
     "url": "https://github.com/gatsbyjs/gatsby/issues"
   },
   "dependencies": {
-<<<<<<< HEAD
     "@babel/runtime": "^7.0.0-beta.38",
     "prop-types": "^15.6.0"
   },
@@ -28,28 +23,7 @@
   ],
   "license": "MIT",
   "main": "index.js",
-  "repository": {
-    "type": "git",
-    "url": "https://github.com/gatsbyjs/gatsby.git"
-  },
-=======
-    "babel-runtime": "^6.26.0",
-    "prop-types": "^15.6.0"
-  },
-  "devDependencies": {
-    "babel-cli": "^6.26.0",
-    "cross-env": "^5.0.5"
-  },
-  "homepage": "https://github.com/gatsbyjs/gatsby/tree/master/packages/gatsby-image#readme",
-  "keywords": [
-    "gatsby",
-    "gatsby-component",
-    "react-component"
-  ],
-  "license": "MIT",
-  "main": "index.js",
   "repository": "https://github.com/gatsbyjs/gatsby/tree/master/packages/gatsby-image",
->>>>>>> 0649a0e8
   "scripts": {
     "build": "babel src --out-dir . --ignore __tests__",
     "prepublish": "cross-env NODE_ENV=production npm run build",
