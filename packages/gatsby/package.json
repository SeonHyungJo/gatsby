{
  "name": "gatsby",
  "description": "React.js Static Site Generator",
<<<<<<< HEAD
  "version": "2.0.0-alpha.56",
=======
  "version": "1.9.271",
>>>>>>> 7e42c02b
  "author": "Kyle Mathews <mathews.kyle@gmail.com>",
  "bin": {
    "gatsby": "./dist/bin/gatsby.js"
  },
  "bugs": {
    "url": "https://github.com/gatsbyjs/gatsby/issues"
  },
  "dependencies": {
    "@babel/code-frame": "7.0.0-beta.47",
    "@babel/core": "7.0.0-beta.47",
    "@babel/plugin-proposal-class-properties": "7.0.0-beta.47",
    "@babel/plugin-syntax-dynamic-import": "7.0.0-beta.47",
    "@babel/plugin-transform-runtime": "7.0.0-beta.47",
    "@babel/polyfill": "7.0.0-beta.47",
    "@babel/preset-env": "7.0.0-beta.47",
    "@babel/preset-flow": "7.0.0-beta.47",
    "@babel/preset-react": "7.0.0-beta.47",
    "@babel/runtime": "7.0.0-beta.47",
    "@babel/traverse": "7.0.0-beta.47",
    "async": "^2.1.2",
    "autoprefixer": "^7.1.2",
    "babel-core": "7.0.0-bridge.0",
    "babel-eslint": "^8.2.2",
    "babel-loader": "8.0.0-beta.0",
    "babel-plugin-add-module-exports": "^0.2.1",
    "babel-plugin-dynamic-import-node": "^1.2.0",
    "babel-plugin-remove-graphql-queries": "^2.0.1-12",
    "babylon": "7.0.0-beta.47",
    "better-queue": "^3.8.6",
    "bluebird": "^3.5.0",
    "chalk": "^2.3.2",
    "chokidar": "^2.0.2",
    "common-tags": "^1.4.0",
    "convert-hrtime": "^2.0.0",
    "copyfiles": "^1.2.0",
    "core-js": "^2.5.0",
    "css-loader": "^0.28.11",
    "debug": "^3.1.0",
    "del": "^3.0.0",
    "detect-port": "^1.2.1",
    "devcert-san": "^0.3.3",
    "domready": "^1.0.8",
    "dotenv": "^4.0.0",
    "eslint": "^4.19.1",
    "eslint-config-react-app": "3.0.0-next.66cc7a90",
    "eslint-loader": "^2.0.0",
    "eslint-plugin-flowtype": "^2.46.1",
    "eslint-plugin-graphql": "^2.0.0",
    "eslint-plugin-import": "^2.9.0",
    "eslint-plugin-jsx-a11y": "^6.0.3",
    "eslint-plugin-react": "^7.8.2",
    "express": "^4.16.3",
    "express-graphql": "^0.6.12",
    "fast-levenshtein": "~2.0.4",
    "file-loader": "^1.1.11",
    "flat": "^4.0.0",
    "friendly-errors-webpack-plugin": "^1.6.1",
    "front-matter": "^2.1.0",
<<<<<<< HEAD
    "fs-extra": "^5.0.0",
    "gatsby-cli": "^1.1.41-13",
    "gatsby-link": "^1.6.38-15",
    "gatsby-react-router-scroll": "^1.0.12-12",
=======
    "fs-extra": "^4.0.1",
    "gatsby-1-config-css-modules": "^1.0.11",
    "gatsby-1-config-extract-plugin": "^1.0.3",
    "gatsby-cli": "^1.1.58",
    "gatsby-link": "^1.6.44",
    "gatsby-module-loader": "^1.0.11",
    "gatsby-plugin-page-creator": "^1.0.1",
    "gatsby-react-router-scroll": "^1.0.17",
>>>>>>> 7e42c02b
    "glob": "^7.1.1",
    "graphql": "^0.13.2",
    "graphql-relay": "^0.5.5",
    "graphql-skip-limit": "^2.0.0-alpha.9",
    "graphql-type-json": "^0.2.1",
    "history": "^4.6.2",
    "invariant": "^2.2.4",
    "is-relative": "^1.0.0",
    "is-relative-url": "^2.0.0",
    "joi": "12.x.x",
    "json-loader": "^0.5.7",
    "json-stringify-safe": "^5.0.1",
    "json5": "^0.5.0",
    "kebab-hash": "^0.1.2",
    "lodash": "^4.17.4",
    "lodash-id": "^0.14.0",
    "lowdb": "0.16.2",
    "md5": "^2.2.1",
    "md5-file": "^3.1.1",
    "mime": "^2.2.0",
    "mini-css-extract-plugin": "^0.4.0",
    "mitt": "^1.1.2",
    "mkdirp": "^0.5.1",
    "moment": "^2.21.0",
    "name-all-modules-plugin": "^1.0.1",
    "node-libs-browser": "^2.0.0",
    "normalize-path": "^2.1.1",
    "null-loader": "^0.1.1",
    "opn": "^5.3.0",
    "parse-filepath": "^1.0.1",
    "path-exists": "^3.0.0",
    "postcss-flexbugs-fixes": "^3.0.0",
    "postcss-loader": "^2.1.3",
    "raw-loader": "^0.5.1",
    "react-dev-utils": "^4.2.1",
    "react-error-overlay": "^3.0.0",
    "react-hot-loader": "^4.1.0",
    "react-lifecycles-compat": "^3.0.2",
    "react-router": "^4.1.1",
    "react-router-dom": "^4.1.1",
    "redux": "^3.6.0",
    "relay-compiler": "1.5.0",
    "remote-redux-devtools": "^0.5.7",
    "request": "^2.85.0",
    "serve": "^6.5.3",
    "shallow-compare": "^1.2.2",
    "sift": "^5.1.0",
    "signal-exit": "^3.0.2",
    "slash": "^1.0.0",
    "socket.io": "^2.0.3",
    "string-similarity": "^1.2.0",
    "style-loader": "^0.19.1",
    "type-of": "^2.0.1",
    "uglifyjs-webpack-plugin": "^1.2.4",
    "url-loader": "^1.0.1",
    "uuid": "^3.1.0",
    "v8-compile-cache": "^1.1.0",
    "webpack": "^4.4.1",
    "webpack-dev-middleware": "^3.0.1",
    "webpack-dev-server": "^3.1.1",
    "webpack-hot-middleware": "^2.21.0",
    "webpack-md5-hash": "^0.0.6",
    "webpack-merge": "^4.1.0",
    "webpack-stats-plugin": "^0.1.5",
    "yaml-loader": "^0.5.0"
  },
  "devDependencies": {
    "@babel/cli": "7.0.0-beta.47",
    "@babel/plugin-proposal-class-properties": "7.0.0-beta.47",
    "@babel/plugin-transform-runtime": "7.0.0-beta.47",
    "@babel/preset-env": "7.0.0-beta.47",
    "@babel/preset-flow": "7.0.0-beta.47",
    "@babel/preset-react": "7.0.0-beta.47",
    "@babel/runtime": "7.0.0-beta.47",
    "cross-env": "^5.1.4",
    "jest": "^22.4.3",
    "lerna": "^2.9.0",
    "npm-run-all": "4.1.2",
    "nyc": "^7.0.0",
    "rimraf": "^2.6.1"
  },
  "engines": {
    "node": ">6.0.0"
  },
  "files": [
    "./cache-dir",
    "./dist",
    "graphql.js",
    "index.d.ts"
  ],
  "types": "index.d.ts",
  "homepage": "https://github.com/gatsbyjs/gatsby#readme",
  "keywords": [
    "blog",
    "generator",
    "jekyll",
    "markdown",
    "react",
    "ssg",
    "website"
  ],
  "license": "MIT",
  "main": "cache-dir/gatsby-browser-entry.js",
  "peerDependencies": {
    "react": "^16.2.0",
    "react-dom": "^16.2.0"
  },
  "repository": {
    "type": "git",
    "url": "git+https://github.com/gatsbyjs/gatsby.git"
  },
  "resolutions": {
    "graphql": "^0.13.2"
  },
  "scripts": {
    "build": "rimraf dist && rimraf cache-dir && npm-run-all -p build:*",
    "build:cache-dir": "babel src/cache-dir --out-dir cache-dir",
    "build:internal-plugins": "copyfiles -u 1 src/internal-plugins/**/package.json dist",
    "build:rawfiles": "copyfiles -u 1 src/internal-plugins/**/raw_* dist",
    "build:src": "babel src --out-dir dist --source-maps --ignore **/gatsby-cli.js,**/raw_*,**/__tests__,**/cache-dir",
    "clean-test-bundles": "find test/ -type f -name bundle.js* -exec rm -rf {} +",
    "prepublish": "cross-env NODE_ENV=production npm run build",
    "test-coverage": "node_modules/.bin/nyc --reporter=lcov --reporter=text npm test",
    "watch": "rimraf dist && rimraf cache-dir && mkdir dist && npm run build:internal-plugins && npm run build:rawfiles && npm-run-all -p watch:*",
    "watch:cache-dir": "npm run build:cache-dir -- --watch",
    "watch:src": "npm run build:src -- --watch"
  }
}<|MERGE_RESOLUTION|>--- conflicted
+++ resolved
@@ -1,11 +1,7 @@
 {
   "name": "gatsby",
   "description": "React.js Static Site Generator",
-<<<<<<< HEAD
   "version": "2.0.0-alpha.56",
-=======
-  "version": "1.9.271",
->>>>>>> 7e42c02b
   "author": "Kyle Mathews <mathews.kyle@gmail.com>",
   "bin": {
     "gatsby": "./dist/bin/gatsby.js"
@@ -64,21 +60,11 @@
     "flat": "^4.0.0",
     "friendly-errors-webpack-plugin": "^1.6.1",
     "front-matter": "^2.1.0",
-<<<<<<< HEAD
     "fs-extra": "^5.0.0",
-    "gatsby-cli": "^1.1.41-13",
-    "gatsby-link": "^1.6.38-15",
-    "gatsby-react-router-scroll": "^1.0.12-12",
-=======
-    "fs-extra": "^4.0.1",
-    "gatsby-1-config-css-modules": "^1.0.11",
-    "gatsby-1-config-extract-plugin": "^1.0.3",
     "gatsby-cli": "^1.1.58",
     "gatsby-link": "^1.6.44",
-    "gatsby-module-loader": "^1.0.11",
     "gatsby-plugin-page-creator": "^1.0.1",
     "gatsby-react-router-scroll": "^1.0.17",
->>>>>>> 7e42c02b
     "glob": "^7.1.1",
     "graphql": "^0.13.2",
     "graphql-relay": "^0.5.5",
